--- conflicted
+++ resolved
@@ -70,20 +70,9 @@
 class TestIntArgument(unittest.TestCase):
     
     def testToAndFromBinary(self):
-        def test(value):
-            int_arg = osc.IntArgument.fromBinary(osc.IntArgument(value).toBinary())[0] 
-            self.assertEqual(int_arg.value, value)
-        test(0)
-        test(1)
-        test(-1)
-        test(1<<31-1)
-        test(-1<<31)
-
-    def testIntOverflow(self):
-        self.assertRaises(OverflowError, osc.IntArgument(1<<31).toBinary)
-        self.assertRaises(OverflowError, osc.IntArgument((-1<<31) - 1).toBinary)
-
-
+        binary = osc.IntArgument(12345).toBinary()
+        int_arg = osc.IntArgument.fromBinary(binary)[0] 
+        self.assertEqual(int_arg.value, 12345)
 
 class TestTimeTagArgument(unittest.TestCase):
     def testToBinary(self):
@@ -112,10 +101,7 @@
     def testToAndFromBinary(self):
 
         def test(m):
-<<<<<<< HEAD
-=======
             print(str(m))
->>>>>>> c7e9f711
             binary = m.toBinary()
             m2, leftover = osc.Message.fromBinary(binary)
             self.assertEqual(leftover, "")
