--- conflicted
+++ resolved
@@ -99,17 +99,6 @@
         self.assertEqual(m.getTypeTags(), "ss")
 
     def testToAndFromBinary(self):
-<<<<<<< HEAD
-        m = osc.Message("/example", osc.StringArgument("hello"), osc.IntArgument(99))
-        binary = m.toBinary()
-        m2, leftover = osc.Message.fromBinary(binary)
-        print("\nmsg 1: " + str(m))
-        print("msg 2: " + str(m2))
-        self.assertEqual(m.arguments[0].value, m2.arguments[0].value) # hello
-        self.assertEqual(m.arguments[1].value, m2.arguments[1].value) # 99
-        self.assertEqual(leftover, "")
-    #testToAndFromBinary.skip = "Still need to fix Message.fromBinary"
-=======
 
         def test(m):
             print m.getTypeTags()
@@ -126,7 +115,6 @@
         test(osc.Message("/example", osc.BooleanArgument(True)))
         test(osc.Message("/example", osc.BooleanArgument(False), osc.NullArgument(), osc.StringArgument(" hello")))
 
->>>>>>> ccd2f9cd
 
 class TestServer(unittest.TestCase):
     """
