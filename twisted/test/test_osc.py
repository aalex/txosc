# Copyright (c) 2009 Alexandre Quessy, Arjan Scherpenisse
# See LICENSE for details.

"""
OSC tests.

Maintainer: Arjan Scherpenisse
"""

from twisted.trial import unittest
from twisted.internet import reactor, defer, protocol
from twisted.protocols import osc

class TestArgumentCreation(unittest.TestCase):
    """
    Test the L{osc.CreateArgument} function.
    """
    
    def testCreateFromValue(self):
        self.assertEquals(type(osc.createArgument(True)), osc.BooleanArgument)
        self.assertEquals(type(osc.createArgument(False)), osc.BooleanArgument)
        self.assertEquals(type(osc.createArgument(None)), osc.NullArgument)
        self.assertEquals(type(osc.createArgument(123)), osc.IntArgument)
        self.assertEquals(type(osc.createArgument(3.14156)), osc.FloatArgument)
        # Unicode is not supported.
        self.assertRaises(osc.OscError, osc.createArgument, u'test')

    def testCreateFromTypeTag(self):
        self.assertEquals(type(osc.createArgument(123, "T")), osc.BooleanArgument)
        self.assertEquals(type(osc.createArgument(123, "F")), osc.BooleanArgument)
        self.assertEquals(type(osc.createArgument(123, "N")), osc.NullArgument)
        self.assertEquals(type(osc.createArgument(123, "I")), osc.ImpulseArgument)
        self.assertEquals(type(osc.createArgument(123, "i")), osc.IntArgument)
        self.assertEquals(type(osc.createArgument(123, "f")), osc.FloatArgument)
        self.assertRaises(osc.OscError, osc.createArgument, 123, "?")



class TestArgument(unittest.TestCase):
    """
    Encoding and decoding of a string argument.
    """
    def testAbstractArgument(self):
        a = osc.Argument(None)
        self.assertRaises(NotImplementedError, a.toBinary)
        self.assertRaises(NotImplementedError, a.fromBinary, "")


class TestBlobArgument(unittest.TestCase):
    """
    Encoding and decoding of a string argument.
    """
    def testToBinary(self):
        self.assertEquals(osc.BlobArgument("").toBinary(), "\0\0\0\0\0\0\0\0")
        self.assertEquals(osc.BlobArgument("a").toBinary(), "\0\0\0\1a\0\0\0")
        self.assertEquals(osc.BlobArgument("hi").toBinary(), "\0\0\0\2hi\0\0")
        self.assertEquals(osc.BlobArgument("hello").toBinary(), "\0\0\0\5hello\0\0\0")

    def testFromBinary(self):
        data = "\0\0\0\2hi\0\0\0\0\0\5hello\0\0\0"
        first, leftover = osc.BlobArgument.fromBinary(data)
        self.assertEquals(first.value, "hi")
        self.assertEquals(leftover, "\0\0\0\5hello\0\0\0")

        second, leftover = osc.BlobArgument.fromBinary(leftover)
        self.assertEquals(second.value, "hello")
        self.assertEquals(leftover, "")

        # invalid formatted 
        self.assertRaises(osc.OscError, osc.BlobArgument.fromBinary, "\0\0\0") # invalid length packet
        self.assertRaises(osc.OscError, osc.BlobArgument.fromBinary, "\0\0\0\99")


class TestStringArgument(unittest.TestCase):
    """
    Encoding and decoding of a string argument.
    """
    def testToBinary(self):
        self.assertEquals(osc.StringArgument("").toBinary(), "\0\0\0\0")
        self.assertEquals(osc.StringArgument("OSC").toBinary(), "OSC\0")
        self.assertEquals(osc.StringArgument("Hello").toBinary(), "Hello\0\0\0")

    def testFromBinary(self):
        data = "aaa\0bb\0\0c\0\0\0dddd"
        first, leftover = osc.StringArgument.fromBinary(data)
        #padding with 0 to make strings length multiples of 4 chars
        self.assertEquals(first.value, "aaa")
        self.assertEquals(leftover, "bb\0\0c\0\0\0dddd")

        second, leftover = osc.StringArgument.fromBinary(leftover)
        self.assertEquals(second.value, "bb")
        self.assertEquals(leftover, "c\0\0\0dddd")

        third, leftover = osc.StringArgument.fromBinary(leftover)
        self.assertEquals(third.value, "c")
        self.assertEquals(leftover, "dddd")

class TestFloatArgument(unittest.TestCase):

    def testToAndFromBinary(self):
        binary = osc.FloatArgument(3.14159).toBinary()
        float_arg = osc.FloatArgument.fromBinary(binary)[0]
        #FIXME: how should we compare floats? use decimal?
        if float_arg.value < 3.1415:
            self.fail("value is too small")
        if float_arg.value > 3.1416:
            self.fail("value is too big")
        self.assertRaises(osc.OscError, osc.FloatArgument.fromBinary, "\0\0\0") # invalid value

class TestIntArgument(unittest.TestCase):

    def testToAndFromBinary(self):
        def test(value):
            int_arg = osc.IntArgument.fromBinary(osc.IntArgument(value).toBinary())[0]
            self.assertEquals(int_arg.value, value)
        test(0)
        test(1)
        test(-1)
        test(1<<31-1)
        test(-1<<31)        
        self.assertRaises(osc.OscError, osc.IntArgument.fromBinary, "\0\0\0") # invalid value

    def testIntOverflow(self):
        self.assertRaises(OverflowError, osc.IntArgument(1<<31).toBinary)
        self.assertRaises(OverflowError, osc.IntArgument((-1<<31) - 1).toBinary)




class TestTimeTagArgument(unittest.TestCase):
    def testToBinary(self):
        # 1 second since Jan 1, 1900
        arg = osc.TimeTagArgument(1)
        binary = arg.toBinary()
        self.assertEquals(binary, "\0\0\0\1\0\0\0\0")

    def testFromBinary(self):
        # 1 second since Jan 1, 1900
        self.assertEquals(1.0, osc.TimeTagArgument.fromBinary("\0\0\0\1\0\0\0\0")[0].value)
        # immediately
        self.assertEquals(True, osc.TimeTagArgument.fromBinary("\0\0\0\0\0\0\0\1")[0].value)
        # error
        self.assertRaises(osc.OscError, osc.TimeTagArgument.fromBinary, "\0\0\0\0\0\0")


    def testToAndFromBinary(self):
        # 1 second since Jan 1, 1900
        def test(value):
            timetag_arg, leftover = osc.TimeTagArgument.fromBinary(osc.TimeTagArgument(value).toBinary())
            self.assertEquals(leftover, "")
            self.assertTrue(abs(timetag_arg.value - value) < 1e-6)

        test(1.0)
        test(1.1331)



class TestMessage(unittest.TestCase):

    def testMessageStringRepresentation(self):

        self.assertEquals("/hello", str(osc.Message("/hello")))
        self.assertEquals("/hello ,i i:1 ", str(osc.Message("/hello", 1)))
        self.assertEquals("/hello ,T T:True ", str(osc.Message("/hello", True)))


    def testAddMessageArguments(self):
        """
        Test adding arguments to a message
        """
        m = osc.Message("/example", osc.IntArgument(33), osc.BooleanArgument(True))
        self.assertEquals(m.arguments[0].value, 33)
        self.assertEquals(m.arguments[1].value, True)

        m = osc.Message("/example", 33, True)
        self.assertEquals(m.arguments[0].value, 33)
        self.assertEquals(m.arguments[1].value, True)

        m = osc.Message("/example")
        m.add(33)
        self.assertEquals(m.arguments[0].value, 33)
        self.assertEquals(m.arguments[0].typeTag, "i")
        m.add(True)
        self.assertEquals(m.arguments[1].typeTag, "T")


    def testEquality(self):
        self.assertEquals(osc.Message("/example"),
                         osc.Message("/example"))
        self.assertNotEqual(osc.Message("/example"),
                            osc.Message("/example2"))
        self.assertEquals(osc.Message("/example", 33),
                         osc.Message("/example", 33))
        self.assertNotEqual(osc.Message("/example", 33),
                            osc.Message("/example", 34))
        self.assertNotEqual(osc.Message("/example", 33),
                            osc.Message("/example", 33.0))
        self.assertNotEqual(osc.Message("/example", 33),
                            osc.Message("/example", 33, True))
        self.assertEquals(osc.Message("/example", 33, True),
                         osc.Message("/example", 33, True))



    def testGetTypeTag(self):
        m = osc.Message("/example")
        self.assertEquals(m.getTypeTags(), "")
        m.arguments.append(osc.StringArgument("egg"))
        self.assertEquals(m.getTypeTags(), "s")
        m.arguments.append(osc.StringArgument("spam"))
        self.assertEquals(m.getTypeTags(), "ss")


    def testToAndFromBinary(self):

        self.assertRaises(osc.OscError, osc.Message.fromBinary, "invalidbinarydata..")
        self.assertRaises(osc.OscError, osc.Message.fromBinary, "/example,invalidbinarydata..")
        self.assertRaises(osc.OscError, osc.Message.fromBinary, "/hello\0\0,xxx\0")

        def test(m):
            binary = m.toBinary()
            m2, leftover = osc.Message.fromBinary(binary)
            self.assertEquals(leftover, "")
            self.assertEquals(m, m2)

        test(osc.Message("/example"))
        test(osc.Message("/example", osc.StringArgument("hello")))
        test(osc.Message("/example", osc.IntArgument(1), osc.IntArgument(2), osc.IntArgument(-1)))
        test(osc.Message("/example", osc.BooleanArgument(True)))
        test(osc.Message("/example", osc.BooleanArgument(False), osc.NullArgument(), osc.StringArgument("hello")))
        test(osc.Message("/example", osc.ImpulseArgument()))


class TestBundle(unittest.TestCase):

    def testEquality(self):

        self.assertEquals(osc.Bundle(), osc.Bundle())
        self.assertNotEqual(osc.Bundle([osc.Message("/hello")]),
                            osc.Bundle())
        self.assertEquals(osc.Bundle([osc.Message("/hello")]),
                         osc.Bundle([osc.Message("/hello")]))
        self.assertNotEqual(osc.Bundle([osc.Message("/hello")]),
                            osc.Bundle([osc.Message("/hello2")]))


    def testToAndFromBinary(self):

        self.assertRaises(osc.OscError, osc.Bundle.fromBinary, "invalidbinarydata..")
        self.assertRaises(osc.OscError, osc.Bundle.fromBinary, "#bundle|invalidbinarydata..")
        self.assertRaises(osc.OscError, osc.Bundle.fromBinary, "#bundle\0\0\0\0\1\0\0\0\0hello")
        self.assertRaises(osc.OscError, osc.Bundle.fromBinary, "#bundle\0\0\0\0\1\0\0\0\0\0\0\0\5hellofdsfds")

        def test(b):
            binary = b.toBinary()
            b2, leftover = osc.Bundle.fromBinary(binary)
            self.assertEquals(leftover, "")
            self.assertEquals(b, b2)

        test(osc.Bundle())
        test(osc.Bundle([osc.Message("/foo")]))
        test(osc.Bundle([osc.Message("/foo"), osc.Message("/bar")]))
        test(osc.Bundle([osc.Message("/foo"), osc.Message("/bar", osc.StringArgument("hello"))]))

        nested = osc.Bundle([osc.Message("/hello")])
        test(osc.Bundle([nested, osc.Message("/foo")]))

    def testGetMessages(self):

        m1 = osc.Message("/foo")
        m2 = osc.Message("/bar")
        m3 = osc.Message("/foo/baz")

        b = osc.Bundle()
        b.add(m1)
        self.assertEquals(b.getMessages(), set([m1]))

        b = osc.Bundle()
        b.add(m1)
        b.add(m2)
        self.assertEquals(b.getMessages(), set([m1, m2]))

        b = osc.Bundle()
        b.add(m1)
        b.add(osc.Bundle([m2]))
        b.add(osc.Bundle([m3]))
        self.assertEquals(b.getMessages(), set([m1, m2, m3]))



class TestAddressNode(unittest.TestCase):
    """
    Test the L{osc.AddressNode}; adding/removing/dispatching callbacks, wildcard matching.
    """

    def testName(self):

        n = osc.AddressNode()
        n.setName("the_name")
        self.assertEquals("the_name", n.getName())
        n = osc.AddressNode("the_name")
        self.assertEquals("the_name", n.getName())


    def testAddRemoveCallback(self):

        def callback(m):
            pass
        n = osc.AddressNode()
        n.addCallback("/foo", callback)
        self.assertEquals(n.getCallbacks("/foo"), set([callback]))
        n.removeCallback("/foo", callback)
        self.assertEquals(n.getCallbacks("/foo"), set())

        n.addCallback("/*", callback)
        self.assertEquals(n.getCallbacks("/foo"), set([callback]))
        n.removeCallback("/*", callback)
        self.assertEquals(n.getCallbacks("/foo"), set())


    def testRemoveAllCallbacks(self):

        def callback(m):
            pass
        def callback2(m):
            pass
        def callback3(m):
            pass
        n = osc.AddressNode()
        n.addCallback("/foo", callback)
        self.assertEquals(n.getCallbacks("/*"), set([callback]))
        n.removeAllCallbacks()
        self.assertEquals(n.getCallbacks("/*"), set())

        n = osc.AddressNode()
        n.addCallback("/foo", callback)
        n.addCallback("/foo/bar", callback2)
        n.removeAllCallbacks()
        self.assertEquals(n.getCallbacks("/*"), set([]))


    def testAddInvalidCallback(self):
        n = osc.AddressNode()
        self.assertRaises(ValueError, n.addCallback, "/foo bar/baz", lambda m: m)
        self.assertEquals(n.addCallback("/foo/*/baz", lambda m: m), None)


    def testRemoveNonExistingCallback(self):
        n = osc.AddressNode()
        self.assertRaises(KeyError, n.removeCallback, "/foo", lambda m: m)

    def testMatchExact(self):

        def callback(m):
            pass
        n = osc.AddressNode()
        n.addCallback("/foo", callback)

        self.assertEquals(n.matchCallbacks(osc.Message("/foo")), set([callback]))
        self.assertEquals(n.matchCallbacks(osc.Message("/bar")), set())

    def testMatchCallbackWildcards(self):

        def callback(m):
            pass
        n = osc.AddressNode()
        n.addCallback("/foo/*", callback)

        self.assertEquals(n.matchCallbacks(osc.Message("/foo")), set())
        self.assertEquals(n.matchCallbacks(osc.Message("/foo/bar")), set([callback]))
        self.assertEquals(n.matchCallbacks(osc.Message("/bar")), set())
        self.assertEquals(n.matchCallbacks(osc.Message("/foo/bar/baz")), set([]))
        self.assertEquals(n.matchCallbacks(osc.Message("/foo/bar")), set([callback]))

        n = osc.AddressNode()
        n.addCallback("/*", callback)
        self.assertEquals(n.matchCallbacks(osc.Message("/")), set([callback]))
        self.assertEquals(n.matchCallbacks(osc.Message("/foo/bar")), set([]))

        n = osc.AddressNode()
        n.addCallback("/*/baz", callback)
        self.assertEquals(n.matchCallbacks(osc.Message("/foo/bar")), set())
        self.assertEquals(n.matchCallbacks(osc.Message("/foo/baz")), set([callback]))

        n = osc.AddressNode()
        n.addCallback("/*/*", callback)
        self.assertEquals(n.matchCallbacks(osc.Message("/foo/baz")), set([callback]))
        self.assertEquals(n.matchCallbacks(osc.Message("/foo/bar/baz")), set([]))

    def testMatchCallbackRangeWildcards(self):

        def callback1(m): pass
        def callback2(m): pass
        n = osc.AddressNode()
        n.addCallback("/foo1", callback1)
        n.addCallback("/foo2", callback2)

        self.assertEquals(n.matchCallbacks(osc.Message("/foo[1]")), set([callback1]))
        self.assertEquals(n.matchCallbacks(osc.Message("/foo[1-9]")), set([callback1, callback2]))
        self.assertEquals(n.matchCallbacks(osc.Message("/foo[4-6]")), set([]))

    def testMatchMessageWithWildcards(self):

        def fooCallback(m):
            pass
        def barCallback(m):
            pass
        def bazCallback(m):
            pass
        def foobarCallback(m):
            pass
        n = osc.AddressNode()
        n.addCallback("/foo", fooCallback)
        n.addCallback("/bar", barCallback)
        n.addCallback("/baz", bazCallback)
        n.addCallback("/foo/bar", foobarCallback)

        self.assertEquals(n.matchCallbacks(osc.Message("/*")), set([fooCallback, barCallback, bazCallback]))
        self.assertEquals(n.matchCallbacks(osc.Message("/spam")), set())
        self.assertEquals(n.matchCallbacks(osc.Message("/ba*")), set([barCallback, bazCallback]))
        self.assertEquals(n.matchCallbacks(osc.Message("/b*r")), set([barCallback]))
        self.assertEquals(n.matchCallbacks(osc.Message("/ba?")), set([barCallback, bazCallback]))


    def testMatchMessageWithRange(self):

        def firstCallback(m):
            pass
        def secondCallback(m):
            pass
        n = osc.AddressNode()
        n.addCallback("/foo/1", firstCallback)
        n.addCallback("/foo/2", secondCallback)

        self.assertEquals(n.matchCallbacks(osc.Message("/baz")), set())
        self.assertEquals(n.matchCallbacks(osc.Message("/foo/[1-3]")), set([firstCallback, secondCallback]))
        self.assertEquals(n.matchCallbacks(osc.Message("/foo/[!1]")), set([secondCallback]))


    def testWildcardMatching(self):

        self.assertFalse(osc.AddressNode.matchesWildcard("foo", "bar"))

        self.assertTrue(osc.AddressNode.matchesWildcard("", "?"))
        self.assertTrue(osc.AddressNode.matchesWildcard("f", "?"))
        self.assertFalse(osc.AddressNode.matchesWildcard("fo", "?"))

        self.assertTrue(osc.AddressNode.matchesWildcard("foo", "f?o"))
        self.assertTrue(osc.AddressNode.matchesWildcard("fo", "f?o"))
        self.assertFalse(osc.AddressNode.matchesWildcard("fooo", "f?o"))
        self.assertTrue(osc.AddressNode.matchesWildcard("foo", "f??o"))

        self.assertTrue(osc.AddressNode.matchesWildcard("foo", "*"))
        self.assertTrue(osc.AddressNode.matchesWildcard("foo", "f*"))
        self.assertTrue(osc.AddressNode.matchesWildcard("fo", "f*o"))
        self.assertTrue(osc.AddressNode.matchesWildcard("foo", "f*o"))
        self.assertFalse(osc.AddressNode.matchesWildcard("foo", "f*bar"))
        self.assertFalse(osc.AddressNode.matchesWildcard("foo", "*bar"))

        self.assertTrue(osc.AddressNode.matchesWildcard("foobar", "*bar"))
        self.assertTrue(osc.AddressNode.matchesWildcard("foobar", "f?ob*r"))


    def testWildcardCharMatching(self):
        self.assertTrue(osc.AddressNode.matchesWildcard("abc", "a[b]c"))
        self.assertTrue(osc.AddressNode.matchesWildcard("abc", "a[bc]c"))
        self.assertTrue(osc.AddressNode.matchesWildcard("abc", "a[abcdefg][abc]"))
        self.assertFalse(osc.AddressNode.matchesWildcard("abc", "a[abcdefg][def]"))
        self.assertRaises(osc.OscError, osc.AddressNode.matchesWildcard, "abc", "a[abcdefg][def")


    def testWildcardRangeMatching(self):
        self.assertTrue(osc.AddressNode.matchesWildcard("bar1", "bar[1-3]"))
        self.assertTrue(osc.AddressNode.matchesWildcard("bar23", "bar[1-3]3"))
        self.assertTrue(osc.AddressNode.matchesWildcard("bar23", "bar[1-3][1-9]"))
        self.assertFalse(osc.AddressNode.matchesWildcard("bar2", "bar[a-z]"))
        self.assertFalse(osc.AddressNode.matchesWildcard("bar20", "bar[10-30]"))
        self.assertTrue(osc.AddressNode.matchesWildcard("a-c", "a[x-]c"))
        self.assertFalse(osc.AddressNode.matchesWildcard("a-c", "a[x-z]c"))


    def testWildcardRangeNegateMatching(self):
        self.assertTrue(osc.AddressNode.matchesWildcard("bar", "b[!b]r"))
        self.assertFalse(osc.AddressNode.matchesWildcard("bar", "b[!b][!a-z]"))
        self.assertFalse(osc.AddressNode.matchesWildcard("bar23", "bar[!1-3]3"))
        self.assertTrue(osc.AddressNode.matchesWildcard("bar2", "bar[!a-z]"))
        self.assertTrue(osc.AddressNode.matchesWildcard("abc", "a[b!]c"))
        self.assertTrue(osc.AddressNode.matchesWildcard("a!c", "a[b!]c"))
        self.assertFalse(osc.AddressNode.matchesWildcard("a!c", "a[!!]c"))


    def testWildcardAnyStringsMatching(self):
        self.assertTrue(osc.AddressNode.matchesWildcard("foo", "{foo,bar}"))
        self.assertTrue(osc.AddressNode.matchesWildcard("bar", "{foo,bar}"))
        self.assertTrue(osc.AddressNode.matchesWildcard("bar", "{foo,bar,baz}"))
        self.assertTrue(osc.AddressNode.matchesWildcard("foobar", "foo{bar}"))
        self.assertTrue(osc.AddressNode.matchesWildcard("foobar", "foo{bar}"))
        self.assertFalse(osc.AddressNode.matchesWildcard("bar", "{foo,bar,baz}bar"))
        self.assertTrue(osc.AddressNode.matchesWildcard("foobar", "{foo,bar,baz}bar"))
        self.assertTrue(osc.AddressNode.matchesWildcard("barbar", "{foo,bar,baz}bar"))


    def testWildcardCombined(self):
        self.assertTrue(osc.AddressNode.matchesWildcard("foobar", "f??{abc,ba}[o-s]"))


    def testAddressNodeNesting(self):

        def cb():
            pass
        child = osc.AddressNode()
        child.addCallback("/bar", cb)

        parent = osc.AddressNode()
        parent.addNode("foo", child)

        self.assertEquals(parent.getCallbacks("/foo/bar"), set([cb]))
        self.assertEquals(parent.getCallbacks("/foo/b*"), set([cb]))
        self.assertEquals(parent.getCallbacks("/foo/baz"), set())

    def testAddressNodeNestingMultiple(self):

        class MyNode(osc.AddressNode):
            def __init__(self):
                osc.AddressNode.__init__(self)
                self.addCallback("/trigger", self.trigger)

            def trigger(self):
                pass

        c1 = MyNode()
        c2 = MyNode()
        parent = osc.AddressNode()
        parent.addNode("foo", c1)
        parent.addNode("bar", c2)

        self.assertEquals(parent.getCallbacks("/foo/*"), set([c1.trigger]))
        self.assertEquals(parent.getCallbacks("/bar/*"), set([c2.trigger]))
        self.assertEquals(parent.getCallbacks("/*/trigger"), set([c1.trigger, c2.trigger]))


    def testAddressNodeRenaming(self):

        def cb():
            pass
        child = osc.AddressNode()
        child.addCallback("/bar", cb)

        parent = osc.AddressNode()
        parent.addNode("foo", child)

        self.assertEquals(parent.getCallbacks("/foo/bar"), set([cb]))
        child.setName("bar")
        self.assertEquals(parent.getCallbacks("/bar/bar"), set([cb]))


    def testAddressNodeReparenting(self):

        def cb():
            pass
        child = osc.AddressNode()
        child.addCallback("/bar", cb)

        baz = osc.AddressNode()

        parent = osc.AddressNode()
        parent.addNode("foo", child)
        parent.addNode("baz", baz) # empty node

        self.assertEquals(parent.getCallbacks("/foo/bar"), set([cb]))
        child.setParent(baz)
        self.assertEquals(parent.getCallbacks("/foo/bar"), set([]))
        self.assertEquals(parent.getCallbacks("/baz/foo/bar"), set([cb]))



class TestReceiver(unittest.TestCase):
    """
    Test the L{osc.Receiver} class.
    """

    def testDispatching(self):

        hello = osc.Message("/hello")
        there = osc.Message("/there")
        addr = ("0.0.0.0", 17778)

        def cb(message, a):
            self.assertEquals(message, hello)
            self.assertEquals(addr, a)
            state['cb'] = True
        def cb2(message, a):
            self.assertEquals(message, there)
            self.assertEquals(addr, a)
            state['cb2'] = True

        recv = osc.Receiver()
        recv.addCallback("/hello", cb)
        recv.addCallback("/there", cb2)

        state = {}
        recv.dispatch(hello, addr)
        self.assertEquals(state, {'cb': True})

        state = {}
        recv.dispatch(osc.Bundle([hello, there]), addr)
        self.assertEquals(state, {'cb': True, 'cb2': True})


class ClientServerTests(object):
    """
    Common class for the L{TestUDPClientServer} and
    L{TestTCPClientServer} for shared test functions.
    """

    def testSingleMessage(self):
        pingMsg = osc.Message("/ping")
        d = defer.Deferred()

        def ping(m, addr):
            self.assertEquals(m, pingMsg)
            d.callback(True)

        self.receiver.addCallback("/ping", ping)
        self._send(pingMsg)
        return d


    def testBundle(self):

        pingMsg = osc.Message("/ping")
        bundle = osc.Bundle()
        bundle.add(osc.Message("/pong"))
        bundle.add(pingMsg)
        bundle.add(osc.Message("/foo/bar", 1, 2, 3.13))

        d = defer.Deferred()
        def ping(m, addr):
            self.assertEquals(m, pingMsg)
            d.callback(True)

        # d2 = defer.Deferred()
        # def foo(m, addr):
        #     self.assertEquals(m, osc.Message("/foo/bar", 1, 2, 3.13))
        #     d2.callback(True)

        self.receiver.addCallback("/ping", ping)
        #self.receiver.addCallback("/foo/*", foo)
        self._send(bundle)
        return d
        #return defer.DeferredList([d, d2])



class TestUDPClientServer(unittest.TestCase, ClientServerTests):
    """
    Test the L{osc.Sender} and L{osc.Receiver} over UDP via localhost.
    """

    def setUp(self):
        self.receiver = osc.Receiver()
        self.serverPort = reactor.listenUDP(17778, osc.DatagramServerProtocol(self.receiver))
        self.client = osc.DatagramClientProtocol()
        self.clientPort = reactor.listenUDP(0, self.client)


    def tearDown(self):
        return defer.DeferredList([self.serverPort.stopListening(), self.clientPort.stopListening()])


    def _send(self, element):
        self.client.send(element, ("127.0.0.1", 17778))



class TestTCPClientServer(unittest.TestCase, ClientServerTests):
    """
    Test the L{osc.Sender} and L{osc.Receiver} over UDP via localhost.
    """

    def setUp(self):
        self.receiver = osc.Receiver()
        self.serverPort = reactor.listenTCP(17778, osc.ServerFactory(self.receiver))
        self.client = osc.ClientFactory()
        self.clientPort = reactor.connectTCP("localhost", 17778, self.client)
        return self.client.deferred


    def tearDown(self):
        self.clientPort.transport.loseConnection()
        return defer.DeferredList([self.serverPort.stopListening()])


    def _send(self, element):
        self.client.send(element)



class TestReceiverWithExternalClient(unittest.TestCase):
    """
    This test needs python-liblo.
    """
    pass


class TestClientWithExternalReceiver(unittest.TestCase):
    """
    This test needs python-liblo.
    """
    pass
<<<<<<< HEAD

class TestTcpLayer(unittest.TestCase):
    def testSingleElement(self):
        pass
    testSingleElement.skip = "We should implement the TCP layer."


    def testWithArguments(self):
        pass
    testWithArguments.skip = "We should implement the TCP layer."

    def testBundle(self):
        pass
    testBundle.skip = "We should implement the TCP layer."



class TestTcpLayer(unittest.TestCase):
    """
    Test the L{osc.TcpSender} and L{osc.OscTcpServerProtocol} over TCP
    """

    def setUp(self):
        def _gotProtocol(proto, self):
            print 'got proto', proto, self
            self.proto = proto

        def _gotServer(serv, self):
            print 'got serv'
        self.receiver = osc.Receiver()
        self.factory = osc.TcpServerFactory(self.receiver)
        p1 = reactor.listenTCP(18888, self.factory)
        #print p1
        #d1.addCallback(_gotServer, self)
        self.client = protocol.ClientCreator(reactor, osc.TcpSender)
        d2 = self.client.connectTCP("localhost", 18888)
        #print d2
        d2.addCallback(_gotProtocol, self)


    def tearDown(self):
        return defer.DeferredList([self.server.transport.loseConnection(), self.proto.transport.lostConnection()])


    def _send(self, element):
        self.proto.sendMessage(element)


    def testSingleElement(self):
        pingMsg = osc.Message("/ping")
        d = defer.Deferred()

        def ping(m, addr):
            self.assertEquals(m, pingMsg)
            d.callback(True)

        self.receiver.addCallback("/ping", ping)
        self._send(pingMsg)
        return d
    testSingleElement.skip = "TCP design not ready"
=======
>>>>>>> ef57fdcf
<|MERGE_RESOLUTION|>--- conflicted
+++ resolved
@@ -8,7 +8,7 @@
 """
 
 from twisted.trial import unittest
-from twisted.internet import reactor, defer, protocol
+from twisted.internet import reactor, defer
 from twisted.protocols import osc
 
 class TestArgumentCreation(unittest.TestCase):
@@ -708,66 +708,3 @@
     This test needs python-liblo.
     """
     pass
-<<<<<<< HEAD
-
-class TestTcpLayer(unittest.TestCase):
-    def testSingleElement(self):
-        pass
-    testSingleElement.skip = "We should implement the TCP layer."
-
-
-    def testWithArguments(self):
-        pass
-    testWithArguments.skip = "We should implement the TCP layer."
-
-    def testBundle(self):
-        pass
-    testBundle.skip = "We should implement the TCP layer."
-
-
-
-class TestTcpLayer(unittest.TestCase):
-    """
-    Test the L{osc.TcpSender} and L{osc.OscTcpServerProtocol} over TCP
-    """
-
-    def setUp(self):
-        def _gotProtocol(proto, self):
-            print 'got proto', proto, self
-            self.proto = proto
-
-        def _gotServer(serv, self):
-            print 'got serv'
-        self.receiver = osc.Receiver()
-        self.factory = osc.TcpServerFactory(self.receiver)
-        p1 = reactor.listenTCP(18888, self.factory)
-        #print p1
-        #d1.addCallback(_gotServer, self)
-        self.client = protocol.ClientCreator(reactor, osc.TcpSender)
-        d2 = self.client.connectTCP("localhost", 18888)
-        #print d2
-        d2.addCallback(_gotProtocol, self)
-
-
-    def tearDown(self):
-        return defer.DeferredList([self.server.transport.loseConnection(), self.proto.transport.lostConnection()])
-
-
-    def _send(self, element):
-        self.proto.sendMessage(element)
-
-
-    def testSingleElement(self):
-        pingMsg = osc.Message("/ping")
-        d = defer.Deferred()
-
-        def ping(m, addr):
-            self.assertEquals(m, pingMsg)
-            d.callback(True)
-
-        self.receiver.addCallback("/ping", ping)
-        self._send(pingMsg)
-        return d
-    testSingleElement.skip = "TCP design not ready"
-=======
->>>>>>> ef57fdcf
