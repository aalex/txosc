# -*- test-case-name: twisted.test.test_osc -*-
# Copyright (c) 2009 Alexandre Quessy, Arjan Scherpenisse
# See LICENSE for details.

"""
OSC 1.1 Protocol over UDP for Twisted.
Specification : http://opensoundcontrol.org/spec-1_1
Examples : http://opensoundcontrol.org/spec-1_0-examples
"""
import string
import math
import struct
import time

from twisted.internet.protocol import DatagramProtocol
from twisted.internet import reactor
from twisted.internet import defer

def _ceilToMultipleOfFour(num):
    """
    Rounds a number to the closest higher number that is a mulitple of four.
    That is for data that need to be padded with zeros so that the length of their data
    must be a multiple of 32 bits.
    """
    #return math.ceil((num + 1) / 4.0) * 4
    return num + (4 - (num % 4)) 

class OscError(Exception):
    """
    Any error raised by this module.
    """
    pass

def binary_print(s):
    print " ".join(["%02x" % ord(c) for c in s])

class Message(object):
    """
    An OSC Message.
    """
    address = None
    arguments = None

    def __init__(self, address, *arguments):
        self.address = address
        self.arguments = list(arguments)


    def toBinary(self):
        return StringArgument(self.address).toBinary() + StringArgument("," + self.getTypeTags()).toBinary() + "".join([a.toBinary() for a in self.arguments])


    def getTypeTags(self):
        """
        :rettype: string
        """
        return "".join([a.typeTag for a in self.arguments])


    def add(self, value):
        """
        Add an argument with given value, using L{createArgument}.
        """
        self.arguments.append(createArgument(value))


    @staticmethod
    def fromBinary(data):
<<<<<<< HEAD
        global _tags
        osc_address, leftover = StringArgument.strFromBinary(data)
        #print("Got OSC address: %s" % (osc_address))
        message = Message(osc_address)
        type_tags, leftover = StringArgument.strFromBinary(leftover)
        if type_tags != ",": # no arg
            for type_tag in type_tags[1:]:
                arg, leftover = _tags[type_tag].fromBinary(leftover) 
                message.arguments.append(arg)
        return message, leftover
                
    def __str__(self):
        """
        For debugging purposes
        """
        args = " ".join([str(a) for a in self.arguments])
        return "%s ,%s %s" % (self.address, self.getTypeTags(False), args)
=======
        osc_address_arg, leftover = StringArgument.fromBinary(data)
        osc_address = osc_address_arg.value
        #print("Got OSC address: %s" % (osc_address))
        message = Message(osc_address)
        s_arg, leftover = StringArgument.fromBinary(leftover)
        type_tags = s_arg.value

        if type_tags[0] != ",":
            # invalid type tag string
            raise OscError("Invalid typetag string: %s" % type_tags)

        for type_tag in type_tags[1:]:
            arg, leftover = createArgumentFromBinary(type_tag, leftover)
            message.arguments.append(arg)

        return message, leftover


    @staticmethod
    def validAddressPart(part):
        invalid_chars = set(" #*,/?[]{}")
        return len(set(part).intersection(invalid_chars)) == 0

>>>>>>> ccd2f9cd

class Bundle(object):
    """
    OSC Bundle
    """
    def __init__(self, messages=[],  time_tag=0):
        self.messages = messages
        self.time_tag = time_tag
        if self.time_tag is None:
            pass
            #TODO create time tag

    def toBinary(self):
        data = "#bundle"
        data += TimeTagArgument(self.time_tag).toBinary()
        for msg in self.messages:
            binary = msg.toBinary()
            data += IntArgument(len(binary)).toBinary()
            data += binary
        return data


class Argument(object):
    """
    Base OSC argument
    """
    typeTag = None  # Must be implemented in children classes

    def __init__(self, value):
        self.value = value


    def toBinary(self):
        """
        Encode the value to binary form, ready to send over the wire.
        """
        raise NotImplemented('Override this method')


    @staticmethod
    def fromBinary(data):
        """
        Decode the value from binary form. Result is a tuple of (Instance, leftover).
        """
        raise NotImplemented('Override this method')


    def __str__(self):
        """
        For debugging purposes
        """
        return "%s:%s" % (self.typeTag, self.value)

#
# OSC 1.1 required arguments
#

class BlobArgument(Argument):
    typeTag = "b"

    def toBinary(self):
        sz = len(self.value)
        #length = math.ceil((sz+1) / 4.0) * 4
        length = _ceilToMultipleOfFour(sz)
        return struct.pack(">i%ds" % (length), sz, str(self.value))
    
    @staticmethod
    def fromBinary(data):
        try:
            length = struct.unpack(">i", data[0:4])[0]
            index_of_leftover = _ceilToMultipleOfFour(length) + 4
            try:
                blob_data = data[4:length + 4]
            except IndexError, e:
                raise OscError("Not enough bytes to find size of a blob of size %s in %s." % (length, data))
        except IndexError, e:
            raise OscError("Not enough bytes to find size of a blob argument in %s." % (data))
        leftover = data[index_of_leftover:]
        return BlobArgument(blob_data), leftover
        


class StringArgument(Argument):
    typeTag = "s"

    def toBinary(self):
        length = math.ceil((len(self.value)+1) / 4.0) * 4
        return struct.pack(">%ds" % (length), str(self.value))

    @staticmethod
    def fromBinary(data):
        """
        Parses binary data to get the first string in it.

        Returns a tuple with StringArgument instance, leftover.
        The leftover should be parsed next.
        :rettype: tuple
        """
        s, leftover = StringArgument.strFromBinary(data)
        return StringArgument(s), leftover

    @staticmethod
    def strFromBinary(data):
        """
        Parses binary data to get the first string in it.

        Returns a tuple with string, leftover.
        The leftover should be parsed next.
        :rettype: tuple

        OSC-string A sequence of non-null ASCII characters followed by a null, 
            followed by 0-3 additional null characters to make the total number of bits a multiple of 32.
        
        Strings are used so often in OSC, that there's a need for a 
        class method that does only this, and not return a 
        StringArgument, just a str. the fromBinary class method calls this
        one and wraps the first element of the tuple in a StringArgument.
        """
        null_pos = string.find(data, "\0") # find the first null char
        s = data[0:null_pos] # get the first string out of data
        i = null_pos # find the position of the beginning of the next data
        i = _ceilToMultipleOfFour(i)
        leftover = data[i:]
        return s, leftover
    

class IntArgument(Argument):
    typeTag = "i"

    def toBinary(self):
        return struct.pack(">i", int(self.value))

    @staticmethod
    def fromBinary(data):
        try:
            i = struct.unpack(">i", data[:4])[0]
            leftover = data[4:]
        except IndexError, e:
            raise OscError("Too few bytes left to get an int from %s." % (data))
            #FIXME: do not raise error and return leftover anyways ?
        return IntArgument(i), leftover


class FloatArgument(Argument):
    typeTag = "f"

    def toBinary(self):
        return struct.pack(">f", float(self.value))

    @staticmethod
    def fromBinary(data):
        try:
            f = struct.unpack(">f", data[:4])[0]
            leftover = data[4:]
        except IndexError, e:
            raise OscError("Too few bytes left to get a float from %s." % (data))
            #FIXME: do not raise error and return leftover anyways ?
        return FloatArgument(f), leftover


class TimeTagArgument(Argument):
    """
    Time tags are represented by a 64 bit fixed point number. The first 32 bits specify the number of seconds since midnight on January 1, 1900, and the last 32 bits specify fractional parts of a second to a precision of about 200 picoseconds. This is the representation used by Internet NTP timestamps. 

    The time tag value consisting of 63 zero bits followed by a one in the least signifigant bit is a special case meaning "immediately."
    """
    typeTag = "t"
    SECONDS_UTC_TO_UNIX_EPOCH = 2208988800

    def __init__(self, value=None):
        # TODO: call parent's constructor ?
        if value is None:
            #FIXME: is that the correct NTP timestamp ?
            value = self.SECONDS_UTC_TO_UNIX_EPOCH + time.time()
        self.value = value

    def toBinary(self):
        fr, sec = math.modf(self.value)
        return struct.pack('>ll', long(sec), long(fr * 1e9))


class BooleanArgument(Argument):
    def __init__(self, value):
        Argument.__init__(self, value)
        if self.value:
            self.typeTag = "T"
        else:
            self.typeTag = "F"

    def toBinary(self):
        return "" # bool args do not have data, just a type tag



class DatalessArgument(Argument):
    """
    An argument whose value is defined just by its type tag.
    """
    typeTag = None # override in subclass
    value = None # override in subclass

    def __init__(self):
        Argument.__init__(self, self.value)

    def toBinary(self):
        return ""

class NullArgument(DatalessArgument):
    typeTag = "N"
    value = None

class ImpulseArgument(DatalessArgument):
    typeTag = "I"
    value = True

#
# Optional arguments
#
# Should we implement all types that are listed "optional" in
# http://opensoundcontrol.org/spec-1_0 ?

#class SymbolArgument(StringArgument):
#    typeTag = "S"


#global dicts
_types = {
    float: FloatArgument,
    str: StringArgument,
    int: IntArgument,
    bool: BooleanArgument
    #TODO: unicode?: StringArgument,
    #TODO : more types
    }

_tags = {
    "b": BlobArgument,
    "f": FloatArgument,
    "i": IntArgument,
    "s": StringArgument,
    #TODO : more types
    }


def createArgument(value, type_tag=None):
    """
    Creates an OSC argument, trying to guess its type if no type is given.

    Factory of *Attribute object.
    :param data: Any Python base type.
    :param type_tag: One-letter string. Either "i", "f", etc.
    """
    global _types
    global _tags
    kind = type(value)

    if type_tag:
        # Get the argument type based on given type tag
        if type_tag == "T":
            return BooleanArgument(True)
        if type_tag == "F":
            return BooleanArgument(False)
        if type_tag == "N":
            return NullArgument()
        if type_tag == "I":
            return ImpulseArgument()

        if type_tag in _tags.keys():
            return _tags[type_tag](value)

        raise OscError("Unknown type tag: %s" % type)

    else:
        # Guess the argument type based on the type of the value
        if kind in _types.keys():
            return _types[kind](value)

        raise OscError("No OSC argument type for %s (value = %s)" % (kind, value))


def createArgumentFromBinary(type_tag, data):
    if type_tag == "T":
        return BooleanArgument(True), data
    if type_tag == "F":
        return BooleanArgument(False), data
    if type_tag == "N":
        return NullArgument(), data
    if type_tag == "I":
        return ImpulseArgument(), data

    global _tags
    if type_tag not in _tags:
        raise OscError("Invalid typetag: %s" % type_tag)

    return _tags[type_tag].fromBinary(data)


class OscProtocol(DatagramProtocol):
    """
    The OSC server protocol
    """
    def datagramReceived(self, data, (host, port)):
        #The contents of an OSC packet must be either an OSC Message or an OSC Bundle. The first byte of the packet's contents unambiguously distinguishes between these two alternatives.
        #packet_type = data[0] # TODO
        print("received %r from %s:%d" % (data, host, port))
        #TODO : check if it is a #bundle
        message = Message.fromBinary(data)
        #self.transport.write(data, (host, port))



class OscClientProtocol(DatagramProtocol):
     def __init__(self, onStart):
         self.onStart = onStart

     def startProtocol(self):
         self.onStart.callback(self)


class OscSender(object):
     def __init__(self):
         d = defer.Deferred()
         def listening(proto):
             self.proto = proto
         d.addCallback(listening)
         self._port = reactor.listenUDP(0, OscClientProtocol(d))

     def send(self, msg, (host, port)):
         data = msg.toBinary()
         self.proto.transport.write(data, (host, port))

     def stop(self):
         self._call.stop()
         self._port.stopListening()


# TODO: move to doc/core/examples/oscserver.py
if __name__ == "__main__":
    reactor.listenUDP(17777, OscProtocol())

    ds = OscSender()
    ds.send(Message("/foo"), ("127.0.0.1", 17777))

    reactor.run()<|MERGE_RESOLUTION|>--- conflicted
+++ resolved
@@ -66,25 +66,6 @@
 
     @staticmethod
     def fromBinary(data):
-<<<<<<< HEAD
-        global _tags
-        osc_address, leftover = StringArgument.strFromBinary(data)
-        #print("Got OSC address: %s" % (osc_address))
-        message = Message(osc_address)
-        type_tags, leftover = StringArgument.strFromBinary(leftover)
-        if type_tags != ",": # no arg
-            for type_tag in type_tags[1:]:
-                arg, leftover = _tags[type_tag].fromBinary(leftover) 
-                message.arguments.append(arg)
-        return message, leftover
-                
-    def __str__(self):
-        """
-        For debugging purposes
-        """
-        args = " ".join([str(a) for a in self.arguments])
-        return "%s ,%s %s" % (self.address, self.getTypeTags(False), args)
-=======
         osc_address_arg, leftover = StringArgument.fromBinary(data)
         osc_address = osc_address_arg.value
         #print("Got OSC address: %s" % (osc_address))
@@ -108,7 +89,6 @@
         invalid_chars = set(" #*,/?[]{}")
         return len(set(part).intersection(invalid_chars)) == 0
 
->>>>>>> ccd2f9cd
 
 class Bundle(object):
     """
@@ -155,12 +135,6 @@
         """
         raise NotImplemented('Override this method')
 
-
-    def __str__(self):
-        """
-        For debugging purposes
-        """
-        return "%s:%s" % (self.typeTag, self.value)
 
 #
 # OSC 1.1 required arguments
@@ -203,37 +177,20 @@
         """
         Parses binary data to get the first string in it.
 
-        Returns a tuple with StringArgument instance, leftover.
-        The leftover should be parsed next.
-        :rettype: tuple
-        """
-        s, leftover = StringArgument.strFromBinary(data)
-        return StringArgument(s), leftover
-
-    @staticmethod
-    def strFromBinary(data):
-        """
-        Parses binary data to get the first string in it.
-
         Returns a tuple with string, leftover.
         The leftover should be parsed next.
         :rettype: tuple
 
         OSC-string A sequence of non-null ASCII characters followed by a null, 
             followed by 0-3 additional null characters to make the total number of bits a multiple of 32.
-        
-        Strings are used so often in OSC, that there's a need for a 
-        class method that does only this, and not return a 
-        StringArgument, just a str. the fromBinary class method calls this
-        one and wraps the first element of the tuple in a StringArgument.
         """
         null_pos = string.find(data, "\0") # find the first null char
         s = data[0:null_pos] # get the first string out of data
         i = null_pos # find the position of the beginning of the next data
         i = _ceilToMultipleOfFour(i)
         leftover = data[i:]
-        return s, leftover
-    
+        return StringArgument(s), leftover
+
 
 class IntArgument(Argument):
     typeTag = "i"
