# -*- test-case-name: twisted.test.test_osc -*-
# Copyright (c) 2009 Alexandre Quessy, Arjan Scherpenisse
# See LICENSE for details.

"""
OSC 1.1 Protocol over UDP for Twisted.

The protocol is specified in OSC 1.0 specification at
U{http://opensoundcontrol.org/spec-1_0} and has been further extended
in the paper which can be found at U{http://opensoundcontrol.org/spec-1_1}.
"""
import string
import math
import struct
import re

from twisted.internet import reactor, defer, protocol


class OscError(Exception):
    """
    Any error raised by this module.
    """
    pass


class Message(object):
    """
    An OSC Message element.

    @ivar address: The OSC address string, e.g. C{"/foo/bar"}.
    @type address: C{str}
    @ivar arguments: The L{Argument} instances for the message.
    @type argument: C{list}
    """

    def __init__(self, address, *args):
        self.address = address
        self.arguments = []
        for arg in args:
            self.add(arg)


    def toBinary(self):
        """
        Encodes the L{Message} to binary form, ready to send over the wire.

        @return: A string with the binary presentation of this L{Message}.
        """
        return StringArgument(self.address).toBinary() + StringArgument("," + self.getTypeTags()).toBinary() + "".join([a.toBinary() for a in self.arguments])


    def getTypeTags(self):
        """
        Return the OSC type tags for this message.

        @return: A string with this message's OSC type tag, e.g. C{"ii"} when there are 2 int arguments.
        """
        return "".join([a.typeTag for a in self.arguments])


    def add(self, value):
        """
        Adds an argument to this message with given value, using L{createArgument}.

        @param value: Argument to add to this message. Can be any
        Python type, or an L{Argument} instance.
        """
        if not isinstance(value, Argument):
            value = createArgument(value)
        self.arguments.append(value)


    @staticmethod
    def fromBinary(data):
        """
        Creates a L{Message} object from binary data that is passed to it.

        This static method is a factory for L{Message} objects.
        It checks the type tags of the message, and parses each of its
        arguments, calling each of the proper factory.

        @param data: String of bytes/characters formatted following the OSC protocol.
        @type data: C{str}
        @return: Two-item tuple with L{Message} as the first item, and the
        leftover binary data, as a L{str}.
        """
        osc_address, leftover = _stringFromBinary(data)
        message = Message(osc_address)
        type_tags, leftover = _stringFromBinary(leftover)

        if type_tags[0] != ",":
            # invalid type tag string
            raise OscError("Invalid typetag string: %s" % type_tags)

        for type_tag in type_tags[1:]:
            arg, leftover = _argumentFromBinary(type_tag, leftover)
            message.arguments.append(arg)

        return message, leftover


    def __str__(self):
        s = self.address
        if self.arguments:
            args = " ".join([str(a) for a in self.arguments])
            s += " ,%s %s" % (self.getTypeTags(), args)
        return s


    def __eq__(self, other):
        if self.address != other.address:
            return False
        if len(self.arguments) != len(other.arguments):
            return False
        if self.getTypeTags() != other.getTypeTags():
            return False
        for i in range(len(self.arguments)):
            if self.arguments[i].value != other.arguments[i].value:
                return False
        return True

    def __ne__(self, other):
        return not (self == other)


class Bundle(object):
    """
    An OSC Bundle element.

    @ivar timeTag: A L{TimeTagArgument}, representing the time for this bundle.
    @ivar elements: A C{list} of OSC elements (L{Message} or L{Bundle}s).
    """
    timeTag = None
    elements = None

    def __init__(self, elements=None,  timeTag=True):
        if elements:
            self.elements = elements
        else:
            self.elements = []

        self.timeTag = timeTag


    def toBinary(self):
        """
        Encodes the L{Bundle} to binary form, ready to send over the wire.

        @return: A string with the binary presentation of this L{Bundle}.
        """
        data = StringArgument("#bundle").toBinary()
        data += TimeTagArgument(self.timeTag).toBinary()
        for msg in self.elements:
            binary = msg.toBinary()
            data += IntArgument(len(binary)).toBinary()
            data += binary
        return data


    def add(self, element):
        """
        Add an element to this bundle.

        @param element: A L{Message} or a L{Bundle}.
        """
        self.elements.append(element)


    def __eq__(self, other):
        if len(self.elements) != len(other.elements):
            return False
        for i in range(len(self.elements)):
            if self.elements[i] != other.elements[i]:
                return False
        return True


    def __ne__(self, other):
        return not (self == other)


    @staticmethod
    def fromBinary(data):
        """
        Creates a L{Bundle} object from binary data that is passed to it.

        This static method is a factory for L{Bundle} objects.

        @param data: String of bytes formatted following the OSC protocol.
        @return: Two-item tuple with L{Bundle} as the first item, and the
        leftover binary data, as a L{str}. That leftover should be an empty string.
        """
        bundleStart, data = _stringFromBinary(data)
        if bundleStart != "#bundle":
            raise OscError("Error parsing bundle string")
        bundle = Bundle()
        bundle.timeTag, data = TimeTagArgument.fromBinary(data)
        while data:
            size, data = IntArgument.fromBinary(data)
            size = size.value
            if len(data) < size:
                raise OscError("Unexpected end of bundle: need %d bytes of data" % size)
            payload = data[:size]
            bundle.elements.append(_elementFromBinary(payload))
            data = data[size:]
        return bundle, ""


    def getMessages(self):
        """
        Retrieve all L{Message} elements from this bundle, recursively.

        @return: L{set} of L{Message} instances.
        """
        r = set()
        for m in self.elements:
            if isinstance(m, Bundle):
                r = r.union(m.getMessages())
            else:
                r.add(m)
        return r


class Argument(object):
    """
    Base OSC argument class.

    @ivar typeTag: A 1-character C{str} which represents the OSC type
        of this argument. Every subclass must define its own typeTag.
    """
    typeTag = None

    def __init__(self, value):
        self.value = value


    def toBinary(self):
        """
        Encodes the L{Argument} to binary form, ready to send over the wire.

        @return: A string with the binary presentation of this L{Message}.
        """
        raise NotImplementedError('Override this method')


    @staticmethod
    def fromBinary(data):
        """
        Creates a L{Message} object from binary data that is passed to it.

        This static method is a factory for L{Argument} objects.
        Each subclass of the L{Argument} class implements it to create an
        instance of its own type, parsing the data given as an argument.

        @param data: C{str} of bytes formatted following the OSC protocol.
        @return: Two-item tuple with L{Argument} as the first item, and the
        leftover binary data, as a L{str}.
        """
        raise NotImplementedError('Override this method')


    def __str__(self):
        return "%s:%s " % (self.typeTag, self.value)


#
# OSC 1.1 required arguments
#

class BlobArgument(Argument):
    """
    An L{Argument} representing arbitrary binary data.
    """
    typeTag = "b"

    def toBinary(self):
        """
        See L{Argument.toBinary}.
        """
        sz = len(self.value)
        #length = math.ceil((sz+1) / 4.0) * 4
        length = _ceilToMultipleOfFour(sz)
        return struct.pack(">i%ds" % (length), sz, str(self.value))


    @staticmethod
    def fromBinary(data):
        """
        See L{Argument.fromBinary}.
        """
        try:
            length = struct.unpack(">i", data[0:4])[0]
            index_of_leftover = _ceilToMultipleOfFour(length) + 4
            if len(data)+4 < length:
                raise OscError("Not enough bytes to find size of a blob of size %s in %s." % (length, data))
            blob_data = data[4:length + 4]
        except struct.error:
            raise OscError("Not enough bytes to find size of a blob argument in %s." % (data))
        leftover = data[index_of_leftover:]
        return BlobArgument(blob_data), leftover



class StringArgument(Argument):
    """
    An argument representing a C{str}.
    """

    typeTag = "s"

    def toBinary(self):
        length = math.ceil((len(self.value)+1) / 4.0) * 4
        return struct.pack(">%ds" % (length), str(self.value))


    @staticmethod
    def fromBinary(data):
        """
        Creates a L{StringArgument} object from binary data that is passed to it.

        This static method is a factory for L{StringArgument} objects.

        OSC-string A sequence of non-null ASCII characters followed by a null,
        followed by 0-3 additional null characters to make the total number
        of bits a multiple of 32.

        @param data: String of bytes/characters formatted following the OSC protocol.
        @return: Two-item tuple with L{StringArgument} as the first item, and the leftover binary data, as a L{str}.

        """
        value, leftover = _stringFromBinary(data)
        return StringArgument(value), leftover



class IntArgument(Argument):
    """
    An L{Argument} representing a 32-bit signed integer.
    """
    typeTag = "i"

    def toBinary(self):
        if self.value >= 1<<31:
            raise OverflowError("Integer too large: %d" % self.value)
        if self.value < -1<<31:
            raise OverflowError("Integer too small: %d" % self.value)
        return struct.pack(">i", int(self.value))


    @staticmethod
    def fromBinary(data):
        try:
            i = struct.unpack(">i", data[:4])[0]
            leftover = data[4:]
        except struct.error:
            raise OscError("Too few bytes left to get an int from %s." % (data))
            #FIXME: do not raise error and return leftover anyways ?
        return IntArgument(i), leftover



class FloatArgument(Argument):
    """
    An L{Argument} representing a 32-bit floating-point value.
    """

    typeTag = "f"

    def toBinary(self):
        return struct.pack(">f", float(self.value))

    @staticmethod
    def fromBinary(data):
        try:
            f = struct.unpack(">f", data[:4])[0]
            leftover = data[4:]
        except struct.error:
            raise OscError("Too few bytes left to get a float from %s." % (data))
            #FIXME: do not raise error and return leftover anyways ?
        return FloatArgument(f), leftover


class TimeTagArgument(Argument):
    """
    An L{Argument} representing an OSC time tag.

    Like NTP timestamps, the binary representation of a time tag is a
    64 bit fixed point number. The first 32 bits specify the number of
    seconds since midnight on January 1, 1900, and the last 32 bits
    specify fractional parts of a second to a precision of about 200
    picoseconds.

    The time tag value consisting of 63 zero bits followed by a one in
    the least signifigant bit is a special case meaning "immediately."

    In the L{TimeTagArgument} class, the timetag value is a float, or
    'True' when 'Immediately' is meant.

    """
    typeTag = "t"

    def __init__(self, value=True):
        Argument.__init__(self, value)


    def toBinary(self):
        if self.value is True:
            return struct.pack('>ll', 0, 1)
        fr, sec = math.modf(self.value)
        return struct.pack('>ll', long(sec), long(fr * 1e9))


    @staticmethod
    def fromBinary(data):
        binary = data[0:8]
        if len(binary) != 8:
            raise OscError("Too few bytes left to get a timetag from %s." % (data))
        leftover = data[8:]

        if binary == '\0\0\0\0\0\0\0\1':
            # immediately
            time = True
        else:
            high, low = struct.unpack(">ll", data[0:8])
            time = float(int(high) + low / float(1e9))
        return TimeTagArgument(time), leftover



class BooleanArgument(Argument):
    """
    An L{Argument} representing C{True} or C{False}.
    """

    def __init__(self, value):
        Argument.__init__(self, value)
        if self.value:
            self.typeTag = "T"
        else:
            self.typeTag = "F"

    def toBinary(self):
        return "" # bool args do not have data, just a type tag



class DatalessArgument(Argument):
    """
    Abstract L{Argument} class for defining arguments whose value is
    defined just by its type tag.

    This class should not be used directly. It is intended to gather
    common behaviour of L{NullArgument} and L{ImpulseArgument}.
    """

    def __init__(self, ignoreValue=None):
        Argument.__init__(self, self.value)


    def toBinary(self):
        return ""



class NullArgument(DatalessArgument):
    """
    An L{Argument} representing C{None}.
    """
    typeTag = "N"
    value = None



class ImpulseArgument(DatalessArgument):
    """
    An L{Argument} representing the C{"bang"} impulse.
    """
    typeTag = "I"
    value = True


#
# Optional arguments
#
# Should we implement all types that are listed "optional" in
# http://opensoundcontrol.org/spec-1_0 ?

#class SymbolArgument(StringArgument):
#    typeTag = "S"


#global dicts
_types = {
    float: FloatArgument,
    str: StringArgument,
    int: IntArgument,
    bool: BooleanArgument,
    type(None): NullArgument,
    }

_tags = {
    "b": BlobArgument,
    "f": FloatArgument,
    "i": IntArgument,
    "s": StringArgument,
    "t": TimeTagArgument,
    }


def createArgument(value, type_tag=None):
    """
    Creates an OSC argument, trying to guess its type if no type is given.

    Factory of *Attribute objects.
    @param value: Any Python base type.
    @param type_tag: One-letter string. One of C{"sifbTFNI"}.
    @type type_tag: One-letter string.
    @return: Returns an instance of one of the subclasses of the L{Argument} class.
    @rtype: L{Argument} subclass.
    """
    global _types
    global _tags
    kind = type(value)

    if type_tag:
        # Get the argument type based on given type tag
        if type_tag == "T":
            return BooleanArgument(True)
        if type_tag == "F":
            return BooleanArgument(False)
        if type_tag == "N":
            return NullArgument()
        if type_tag == "I":
            return ImpulseArgument()

        if type_tag in _tags.keys():
            return _tags[type_tag](value)

        raise OscError("Unknown type tag: %s" % type)

    else:
        # Guess the argument type based on the type of the value
        if kind in _types.keys():
            return _types[kind](value)

        raise OscError("No OSC argument type for %s (value = %s)" % (kind, value))



class AddressNode(object):
    """
    A node in the tree of OSC addresses.
    
    This node can be either a container branch or a leaf. An OSC address is a series of names separated by forward slash characters. ('/') We say that a node is a branch when it has one or more child nodes. 

    @ivar _name: the name of this node. 
    @ivar _parent: the parent node.
    """

    def __init__(self, name=None, parent=None):
        self._name = name
        self._parent = parent
        self._childNodes = {}
        self._callbacks = set()
        self._parent = None
        self._wildcardNodes = set()


    def removeCallbacks(self):
        """
        Remove all callbacks from this node.
        """
        self._callbacks = set()
        self._checkRemove()


    def setName(self, newname):
        """
        Give this node a new name.
        """
        if self._parent:
            del self._parent._childNodes[self._name]
        self._name = newname
        if self._parent:
            self._parent._childNodes[self._name] = self


    def setParent(self, newparent):
        """
        Reparent this node to another parent.
        """
        if self._parent:
            del self._parent._childNodes[self._name]
            self._parent._checkRemove()
        self._parent = newparent
        self._parent._childNodes[self._name] = self


    def _checkRemove(self):
        if not self._parent:
            return
        if not self._callbacks and not self._childNodes:
            del self._parent._childNodes[self._name]
        self._parent._checkRemove()


    def addNode(self, name, instance):
        """
        Add a child node.
        """
        instance.setName(name)
        instance.setParent(self)


    def getName(self):
        return self._name


    def match(self, pattern):
        """
        Match a pattern to return a set of nodes.

        @param pattern: A C{str} with an address pattern.
        @return a C{set()} of matched AddressNode instances.
        """

        path = self._patternPath(pattern)
        if not len(path):
            return set([self])

        matchedNodes = set()

        part = path[0]
        if AddressNode.isWildcard(part):
            for c in self._childNodes:
                if AddressNode.matchesWildcard(c, part):
                    matchedNodes.add( self._childNodes[c] )
            # FIXME - what if both the part and some of my childs have wildcards?
        elif self._wildcardNodes:
            matches = set()
            for c in self._wildcardNodes:
                if AddressNode.matchesWildcard(part, c):
                    matchedNodes.add( self._childNodes[c] )
                    break
        if part in self._childNodes:
            matchedNodes.add( self._childNodes[part] )

        if not matchedNodes:
            return matchedNodes
        return reduce(lambda a, b: a.union(b), [n.match(path[1:]) for n in matchedNodes])


    def addCallback(self, pattern, cb):
        """
        Adds a callback for L{Message} instances received for a given OSC path, relative to this node's address as its root. 

        In the OSC protocol, only leaf nodes can have callbacks, though this implementation allows also branch nodes to have callbacks.

        @param path: OSC address in the form C{/egg/spam/ham}, or list C{['egg', 'spam', 'ham']}.
        @type pattern: C{str} or C{list}.
        @param cb: Callback that will receive L{Message} as an argument when received.
        @type cb: Function or method.
        @return: None
        """
        path = self._patternPath(pattern)
        if not len(path):
            self._callbacks.add(cb)
        else:
            part = path[0]
            if part not in self._childNodes:
                if not AddressNode.isValidAddressPart(part):
                    raise ValueError("Invalid address part: '%s'" % part)
                self.addNode(part, AddressNode())
                if AddressNode.isWildcard(part):
                    self._wildcardNodes.add(part)
            self._childNodes[part].addCallback(path[1:], cb)


    def removeCallback(self, pattern, cb):
        """
        Removes a callback for L{Message} instances received for a given OSC path.

        @param path: OSC address in the form C{/egg/spam/ham}, or list C{['egg', 'spam', 'ham']}.
        @type pattern: C{str} or C{list}.
        @param cb: Callback that will receive L{Message} as an argument when received.
        @type cb: A callable object.
        """
        path = self._patternPath(pattern)
        if not len(path):
            self._callbacks.remove(cb)
        else:
            part = path[0]
            if part not in self._childNodes:
                raise KeyError("No such address part: " + part)
            self._childNodes[part].removeCallback(path[1:], cb)
            if not self._childNodes[part]._callbacks and not self._childNodes[part]._childNodes:
                # remove child
                if part in self._wildcardNodes:
                    self._wildcardNodes.remove(part)
                del self._childNodes[part]


    @staticmethod
    def isWildcard(name):
        """
        Given a name, returns whether it contains wildcard characters.
        """
        wildcardChars = set("*?[]{}")
        return len(set(name).intersection(wildcardChars)) > 0


    @staticmethod
    def isValidAddressPart(part):
        """
        Check whether the address part can be used as an L{AddressNode} name.
        @rtype bool
        """
        invalidChars = set(" #,/")
        return len(set(part).intersection(invalidChars)) == 0


    @staticmethod
    def matchesWildcard(value, wildcard):
        """
        Match a value to a wildcard.
        """
        if value == wildcard and not AddressNode.isWildcard(wildcard):
            return True
        if wildcard == "*":
            return True

        wildcard = wildcard.replace("*", ".*")
        wildcard = wildcard.replace("?", ".?")
        wildcard = wildcard.replace("[!", "[^")
        wildcard = wildcard.replace("(", "\(")
        wildcard = wildcard.replace(")", "\)")
        wildcard = wildcard.replace("|", "\|")
        wildcard = wildcard.replace("{", "(")
        wildcard = wildcard.replace("}", ")")
        wildcard = wildcard.replace(",", "|")
        wildcard = "^" + wildcard + "$"

        try:
            r = re.compile(wildcard)
            return re.match(wildcard, value) is not None
        except:
            raise OscError("Invalid character in wildcard.")


    def _patternPath(self, pattern):
        """
        Given a OSC address path like /foo/bar, return a list of
        ['foo', 'bar']. Note that an OSC address always starts with a
        slash. If a list is input, it is output directly.

        @param pattern: A L{str} OSC address.
        @return: A L{list} of L{str}. Each part of an OSC path.
        """
        if type(pattern) == list:
            return pattern
        return pattern.split("/")[1:]


    def removeCallbacksByPattern(self, pattern):
        """
        Remove all callbacks with the given pattern.

        @param pattern: The pattern to match the callbacks. When
        ommited, removes all callbacks.
        """
        raise NotImplementedError("Implement removeCallbacks")

    def removeAllCallbacks(self):
        """
        Remove all callbacks from this node.
        """
        self._childNodes = []
        self._wildcardNodes = set()
        self._callbacks = set()
        self._checkRemove()


    def matchCallbacks(self, message):
        """
        Get all callbacks for a given message
        """
        pattern = message.address
        return self.getCallbacks(pattern)


    def getCallbacks(self, pattern):
        """
        Retrieve all callbacks which are bound to given
        pattern. Returns a set() of callables.
        @return: L{set} of callbables.
        """
        path = self._patternPath(pattern)
        nodes = self.match(path)
        if not nodes:
            return nodes
        return reduce(lambda a, b: a.union(b), [n._callbacks for n in nodes])



class Receiver(AddressNode):
    """
    Receive OSC elements (L{Bundle}s and L{Message}s) from the server
    protocol and handles the matching and dispatching of these to the
    registered callbacks.

    Callbacks are stored in a tree-like structure, using L{AddressNode} objects.
    """

<<<<<<< HEAD
    def getProtocol(self, layer='UDP'):
        """
        Factory method which creates an L{OscServerProtocol} instance tied to this L{Receiver}.

        @rtype: L{OscServerProtocol}
        """
        #TODO: implement TCP receiver
        if layer == 'TCP':
            return OscTcpServerProtocol(self)
        else:
            return OscServerProtocol(self)


    def dispatch(self, element, clientAddress):
=======
    def dispatch(self, element, client):
>>>>>>> ef57fdcf
        """
        Dispatch an element to all matching callbacks.

        Executes every callback matching the message address with
        element as argument. The order in which the callbacks are
        called is undefined.

<<<<<<< HEAD
        @param element: A L{Message} or L{Bundle}.
        @param clientAddress: An (host, port) L{tuple}.
=======
        @param element: A L{Message} or L{Bundle}.  @param client:
        Either a (host, port) tuple with the originator's address, or
        an instance of L{StreamBasedFactory} whose C{send()} method
        can be used to send a message back.
>>>>>>> ef57fdcf
        """
        if isinstance(element, Bundle):
            messages = element.getMessages()
        else:
            messages = [element]
        for m in messages:
            matched = False
            for c in self.getCallbacks(m.address):
                c(m, client)
                matched = True
            if not matched:
                self.fallback(m, client)


    def fallback(self, message, client):
        """
        The default fallback handler.
        """
        from twisted.python import log
        log.msg("Unhandled message from %s): %s" % (repr(client), str(message)))



<<<<<<< HEAD
class OscClientProtocol(protocol.DatagramProtocol):
    """
    The OSC UDP client protocol.
    """
    def __init__(self, onStart):
        """
        @param onStart: L{Deferred} to call when starting to send.
        """
        self.onStart = onStart
=======
#
# Stream based client/server protocols
#
>>>>>>> ef57fdcf

class StreamBasedProtocol(protocol.Protocol):

    def connectionMade(self):
        self.factory.connectedProtocol = self
        if hasattr(self.factory, 'deferred'):
            self.factory.deferred.callback(True)
        self._buffer = ""
        self._pkgLen = None


<<<<<<< HEAD
class OscTcpServerProtocol(protocol.Protocol):
    """
    OSC Server protocol implemented using TCP.
    """
    #TODO: make the TCP implementation bidirectional
    #TODO: flush the bufferer and parse data !
    def __init__(self, receiver):
        self.receiver = receiver
        self._buffer = ""
        self._packet_size = None
    
=======
>>>>>>> ef57fdcf
    def dataReceived(self, data):
        """
        Called whenever data is received.

        In a stream-based protocol such as TCP, the stream should
        begin with an int32 giving the size of the first packet,
        followed by the contents of the first packet, followed by the
        size of the second packet, etc.

        @type data: L{str}
        """
<<<<<<< HEAD
        host = None # FIXME
        port = None # FIXME
        self._buffer += data
        buffer_length = len(self.buffer)
        if buffer_length >= 4:
            if self._packet_size is None:
                self._packet_size = struct.unpack(">i", data[:4])
            if buffer_length >= self._packet_size + 4:
                packet_contents = self._buffer[4:self._packet_size + 4]
                self._buffer = self._buffer[self._packet_size + 4:] # leftover
                self._packet_size = None
                
                element = _elementFromBinary(data)
                self.receiver.dispatch(element, (host, port))

=======
        self._buffer += data
        if len(self._buffer) < 4:
            return
        if self._pkgLen is None:
            self._pkgLen = struct.unpack(">i", self._buffer[:4])[0]
        if len(self._buffer) < self._pkgLen + 4:
            print "waiting for %d more bytes" % (self._pkgLen+4 - len(self._buffer))
            return
        payload = self._buffer[4:4+self._pkgLen]
        self._buffer = self._buffer[4+self._pkgLen:]
        self._pkgLen = None

        if payload:
            element = _elementFromBinary(payload)
            self.factory.gotElement(element)

        if len(self._buffer):
            self.dataReceived("")
>>>>>>> ef57fdcf


    def send(self, element):
        """
        Send an OSC element over the TCP wire.
        """
        binary = element.toBinary()
        self.transport.write(struct.pack(">i", len(binary)) + binary)



class StreamBasedFactory(object):
    """
    Factory object for the sending and receiving of elements in a
    stream-based protocol (e.g. TCP, serial).

<<<<<<< HEAD
class TcpServerFactory(protocol.Factory):
    protocol = OscTcpServerProtocol
    def __init__(self, receiver):
        """
        @param receiver: L{Receiver}
        """
        self.receiver = receiver

    def startFactory(self):
        pass

    def stopFactory(self):
        pass


class Sender(object):
=======
    @ivar receiver:  A L{Receiver} object which is used to dispatch
        incoming messages to.
    @ivar connectedProtocol: An instance of L{StreamBasedProtocol}
        representing the current connection.
>>>>>>> ef57fdcf
    """
    receiver = None
    connectedProtocol = None

    def __init__(self, receiver=None):
        if receiver:
            self.receiver = receiver


    def send(self, element):
        self.connectedProtocol.send(element)


    def gotElement(self, element):
        if self.receiver:
            self.receiver.dispatch(element, self)
        else:
            raise OscError("Element received, but no Receiver in place: " + str(element))


class ClientFactory(protocol.ClientFactory, StreamBasedFactory):
    protocol = StreamBasedProtocol

    def __init__(self, receiver=None):
        StreamBasedFactory.__init__(self, receiver)
        self.deferred = defer.Deferred()


class ServerFactory(protocol.ServerFactory, StreamBasedFactory):
    protocol = StreamBasedProtocol



#
# Datagram client/server protocols
#

class DatagramServerProtocol(protocol.DatagramProtocol):
    """
<<<<<<< HEAD
    def __init__(self):
        d = defer.Deferred()
        def listening(proto):
            self.proto = proto
        d.addCallback(listening)
        self._port = reactor.listenUDP(0, OscClientProtocol(d))
=======
    The OSC server protocol.

    @ivar receiver: The L{Receiver} instance to dispatch received
        elements to.
    """

    def __init__(self, receiver):
        """
        @param receiver: L{Receiver} instance.
        """
        self.receiver = receiver

    def datagramReceived(self, data, (host, port)):
        element = _elementFromBinary(data)
        self.receiver.dispatch(element, (host, port))
>>>>>>> ef57fdcf



class DatagramClientProtocol(protocol.DatagramProtocol):
    """
    The OSC datagram-based client protocol.
    """

    def send(self, element, (host, port)):
        """
        Send a L{Message} or L{Bundle} to the address specified.
        """
        data = element.toBinary()
<<<<<<< HEAD
        self.proto.transport.write(data, (host, port))

=======
        self.transport.write(data, (host, port))
>>>>>>> ef57fdcf



class TcpSender(protocol.Protocol):
    """
    Protocol to pass to a twisted.internet.protocol.ClientCreator
    """
    def sendMessage(self, element):
        """
        Send a L{Message} or L{Bundle} to the address specified.
        """
        #TODO: test and use TCP implementation
        #TODO: make sure the TCP implementation can be bidirectional.
        #TODO: test this ! (using a TCP receiver)
        data = element.toBinary()
        data = struct.pack(">i", len(data)) + data
        self.transport.write(data)

def _ceilToMultipleOfFour(num):
    """
    Rounds a number to the closest higher number that is a mulitple of four.
    That is for data that need to be padded with zeros so that the length of their data
    must be a multiple of 32 bits.
    """
    return num + (4 - (num % 4))


def _argumentFromBinary(type_tag, data):
    if type_tag == "T":
        return BooleanArgument(True), data
    if type_tag == "F":
        return BooleanArgument(False), data
    if type_tag == "N":
        return NullArgument(), data
    if type_tag == "I":
        return ImpulseArgument(), data

    global _tags
    if type_tag not in _tags:
        raise OscError("Invalid typetag: %s" % type_tag)

    return _tags[type_tag].fromBinary(data)


def _stringFromBinary(data):
    null_pos = string.find(data, "\0") # find the first null char
    value = data[0:null_pos] # get the first string out of data
    # find the position of the beginning of the next data
    leftover = data[_ceilToMultipleOfFour(null_pos):]
    return value, leftover


def _elementFromBinary(data):
    if data[0] == "/":
        element, data = Message.fromBinary(data)
    elif data[0] == "#":
        element, data = Bundle.fromBinary(data)
    else:
        raise OscError("Error parsing OSC data: " + data)
    return element<|MERGE_RESOLUTION|>--- conflicted
+++ resolved
@@ -812,24 +812,7 @@
     Callbacks are stored in a tree-like structure, using L{AddressNode} objects.
     """
 
-<<<<<<< HEAD
-    def getProtocol(self, layer='UDP'):
-        """
-        Factory method which creates an L{OscServerProtocol} instance tied to this L{Receiver}.
-
-        @rtype: L{OscServerProtocol}
-        """
-        #TODO: implement TCP receiver
-        if layer == 'TCP':
-            return OscTcpServerProtocol(self)
-        else:
-            return OscServerProtocol(self)
-
-
-    def dispatch(self, element, clientAddress):
-=======
     def dispatch(self, element, client):
->>>>>>> ef57fdcf
         """
         Dispatch an element to all matching callbacks.
 
@@ -837,15 +820,10 @@
         element as argument. The order in which the callbacks are
         called is undefined.
 
-<<<<<<< HEAD
-        @param element: A L{Message} or L{Bundle}.
-        @param clientAddress: An (host, port) L{tuple}.
-=======
         @param element: A L{Message} or L{Bundle}.  @param client:
         Either a (host, port) tuple with the originator's address, or
         an instance of L{StreamBasedFactory} whose C{send()} method
         can be used to send a message back.
->>>>>>> ef57fdcf
         """
         if isinstance(element, Bundle):
             messages = element.getMessages()
@@ -869,21 +847,9 @@
 
 
 
-<<<<<<< HEAD
-class OscClientProtocol(protocol.DatagramProtocol):
-    """
-    The OSC UDP client protocol.
-    """
-    def __init__(self, onStart):
-        """
-        @param onStart: L{Deferred} to call when starting to send.
-        """
-        self.onStart = onStart
-=======
 #
 # Stream based client/server protocols
 #
->>>>>>> ef57fdcf
 
 class StreamBasedProtocol(protocol.Protocol):
 
@@ -895,20 +861,6 @@
         self._pkgLen = None
 
 
-<<<<<<< HEAD
-class OscTcpServerProtocol(protocol.Protocol):
-    """
-    OSC Server protocol implemented using TCP.
-    """
-    #TODO: make the TCP implementation bidirectional
-    #TODO: flush the bufferer and parse data !
-    def __init__(self, receiver):
-        self.receiver = receiver
-        self._buffer = ""
-        self._packet_size = None
-    
-=======
->>>>>>> ef57fdcf
     def dataReceived(self, data):
         """
         Called whenever data is received.
@@ -920,23 +872,6 @@
 
         @type data: L{str}
         """
-<<<<<<< HEAD
-        host = None # FIXME
-        port = None # FIXME
-        self._buffer += data
-        buffer_length = len(self.buffer)
-        if buffer_length >= 4:
-            if self._packet_size is None:
-                self._packet_size = struct.unpack(">i", data[:4])
-            if buffer_length >= self._packet_size + 4:
-                packet_contents = self._buffer[4:self._packet_size + 4]
-                self._buffer = self._buffer[self._packet_size + 4:] # leftover
-                self._packet_size = None
-                
-                element = _elementFromBinary(data)
-                self.receiver.dispatch(element, (host, port))
-
-=======
         self._buffer += data
         if len(self._buffer) < 4:
             return
@@ -955,7 +890,6 @@
 
         if len(self._buffer):
             self.dataReceived("")
->>>>>>> ef57fdcf
 
 
     def send(self, element):
@@ -972,29 +906,10 @@
     Factory object for the sending and receiving of elements in a
     stream-based protocol (e.g. TCP, serial).
 
-<<<<<<< HEAD
-class TcpServerFactory(protocol.Factory):
-    protocol = OscTcpServerProtocol
-    def __init__(self, receiver):
-        """
-        @param receiver: L{Receiver}
-        """
-        self.receiver = receiver
-
-    def startFactory(self):
-        pass
-
-    def stopFactory(self):
-        pass
-
-
-class Sender(object):
-=======
     @ivar receiver:  A L{Receiver} object which is used to dispatch
         incoming messages to.
     @ivar connectedProtocol: An instance of L{StreamBasedProtocol}
         representing the current connection.
->>>>>>> ef57fdcf
     """
     receiver = None
     connectedProtocol = None
@@ -1034,14 +949,6 @@
 
 class DatagramServerProtocol(protocol.DatagramProtocol):
     """
-<<<<<<< HEAD
-    def __init__(self):
-        d = defer.Deferred()
-        def listening(proto):
-            self.proto = proto
-        d.addCallback(listening)
-        self._port = reactor.listenUDP(0, OscClientProtocol(d))
-=======
     The OSC server protocol.
 
     @ivar receiver: The L{Receiver} instance to dispatch received
@@ -1057,7 +964,6 @@
     def datagramReceived(self, data, (host, port)):
         element = _elementFromBinary(data)
         self.receiver.dispatch(element, (host, port))
->>>>>>> ef57fdcf
 
 
 
@@ -1071,29 +977,9 @@
         Send a L{Message} or L{Bundle} to the address specified.
         """
         data = element.toBinary()
-<<<<<<< HEAD
-        self.proto.transport.write(data, (host, port))
-
-=======
         self.transport.write(data, (host, port))
->>>>>>> ef57fdcf
-
-
-
-class TcpSender(protocol.Protocol):
-    """
-    Protocol to pass to a twisted.internet.protocol.ClientCreator
-    """
-    def sendMessage(self, element):
-        """
-        Send a L{Message} or L{Bundle} to the address specified.
-        """
-        #TODO: test and use TCP implementation
-        #TODO: make sure the TCP implementation can be bidirectional.
-        #TODO: test this ! (using a TCP receiver)
-        data = element.toBinary()
-        data = struct.pack(">i", len(data)) + data
-        self.transport.write(data)
+
+
 
 def _ceilToMultipleOfFour(num):
     """
