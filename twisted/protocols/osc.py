--- conflicted
+++ resolved
@@ -11,12 +11,7 @@
 import math
 import struct
 import time
-<<<<<<< HEAD
-import weakref
-import types
-=======
 import fnmatch
->>>>>>> 63b85ca0
 
 from twisted.internet.protocol import DatagramProtocol
 from twisted.internet import reactor
@@ -590,79 +585,6 @@
          self._call.stop()
          self._port.stopListening()
 
-# callbacks management
-
-class CallbackError(Exception):
-    """
-    Any error raised by the CallbacksDict class.
-    """
-    pass
-
-class CallbacksDict(object):
-    """
-    Wraps a dict of callbacks whose keys are unique identifiers. 
-    Identifiers are string made using their address in memory.
-    """
-    def __init__(self):
-        self.callbacks = weakref.WeakValueDictionary()
-    
-    def _get_id(self, cb):
-        """
-        Returns the identifier key or a callable.
-        Its address in memory.
-        :rettype: str
-        """
-        if type(cb) is types.FunctionType:
-            i = str(id(cb))
-            #print("id of %s is %s" % (cb.__name__, i))
-        elif type(cb) is types.MethodType:
-            # we cannot use the id of the cb directly
-            # since it constantly changes
-            id_of_obj = id(cb.im_self)
-            id_of_func = id(cb.im_func)
-            i = "%s.%s" % (id_of_obj, id_of_func)
-            print("id of method is %s" % (i))
-        else:
-            raise CallbackError("Type %s in not supported for %s." % (type(cb), cb))
-        return i
-        
-    def add(self, cb):
-        """
-        Adds a callable to the dict.
-        :param db: callbable
-        :rettype: str key id
-        """
-        i = self._get_id(cb)
-        if self.callbacks.has_key(i):
-            c = self.callbacks[i]
-            if c is cb:
-                raise CallbackError("Callback already in dict.")
-            else:
-                raise CallbackError("There is already a callback with that key in the dict.")
-        else:
-            self.callbacks[i] = cb
-            #print("adding %s with key %s" % (cb, i))
-            return i
-
-    def remove(self, cb):
-        i = self._get_id(cb)
-        if self.callbacks.has_key(i):
-            c = self.callbacks[i]
-            if c is not cb:
-                raise CallbackError("There is a callback with that key in the dict but it's not ours.")
-            else:
-                del self.callbacks[i]
-                return i
-        else:
-            raise CallbackError("%s not in dict. No need to remove it." % (i))
-   
-
-    def get(self, i):
-        if self.callbacks.has_key(i):
-            return self.callbacks[i]
-        else:
-            raise CallbackError("%s not in dict." % (i)) 
-
 
 # TODO: move to doc/core/examples/oscserver.py
 if __name__ == "__main__":
