# -*- test-case-name: twisted.test.test_osc -*-
# Copyright (c) 2009 Alexandre Quessy, Arjan Scherpenisse
# See LICENSE for details.

"""
OSC 1.1 Protocol over UDP for Twisted.
http://opensoundcontrol.org/spec-1_1
"""
import string
import math
import struct

from twisted.internet.protocol import DatagramProtocol
from twisted.internet import defer, reactor

class OscError(Exception):
    """
    Any error raised by this module.
    """
    pass


class Message(object):
    """
    OSC Message
    """

    def __init__(self, address, arguments=[]):
        self.address = address
        self.arguments = arguments

    def toBinary(self):
        return StringArgument(self.address).toBinary() + "," + self.getTypeTags() + "".join([a.toBinary() for a in self.arguments])

    def getTypeTags(self):
        """
        :rettype: string
        """
        return "".join([a.typeTag for a in self.arguments])

class Bundle(object):
    """
    OSC Bundle
    """
<<<<<<< HEAD
    def __init__(self, messages=[],  time_tag=0):
=======
    #TODO: type_tag ?
    def __init__(self, messages=[],  time_tag=None):
>>>>>>> 848ebe84
        self.messages = messages
        self.time_tag = time_tag
        if self.time_tag is None:
            pass
            #TODO create time tag
            pass

    def toBinary(self):
        data = "#bundle"
        data += TimeTagArgument(self.time_tag).toBinary()
        for msg in self.messages:
            binary = msg.toBinary()
            data += IntArgument(len(binary)).toBinary()
            data += binary
        return data


class Argument(object):
    """
    Base OSC argument
    """
<<<<<<< HEAD
    typeTag = None

=======
    typeTag = None # Must be implemented in children classes
>>>>>>> 848ebe84
    def __init__(self, value):
        self.value = value


    def getTypeTag(self):
        return self.typeTag


    def toBinary(self):
        """
        Encode the value to binary form, ready to send over the wire.
        """
        raise NotImplemented('Override this method')


#
# OSC 1.1 required arguments
#

class BlobArgument(Argument):
    typeTag = "b"


class StringArgument(Argument):
    typeTag = "s"

    def toBinary(self):
        length = math.ceil((len(self.value)+1) / 4.0) * 4
        return struct.pack(">%ds" % (length), str(self.value))


class IntArgument(Argument):
    typeTag = "i"

    def toBinary(self):
        return struct.pack(">i", int(self.value))


class FloatArgument(Argument):
    typeTag = "f"

    def toBinary(self):
        return struct.pack(">f", float(self.value))


class TimeTagArgument(Argument):
    typeTag = "t"

    def toBinary(self):
        fr, sec = math.modf(self.value)
        return struct.pack('>ll', long(sec), long(fr * 1e9))


class BooleanArgument(Argument):
    def __init__(self):
        self.value = None

    def toBinary(self):
        return ""

    def getTypeTag(self):
        if self.value:
            return "T"
        return "F"

class NullArgument(Argument):
    typeTag = "N"

    def __init__(self):
        self.value = None


class ImpulseArgument(Argument):
    typeTag = "I"

    def __init__(self):
        self.value = None

#
# Optional arguments
#
# Should we implement all types that are listed "optional" in
# http://opensoundcontrol.org/spec-1_0 ?

#class SymbolArgument(StringArgument):
#    typeTag = "S"


#global dicts
_types = {
    float: FloatArgument,
    str: StringArgument,
    int: IntArgument,
    unicode: StringArgument,
    #TODO : more types
    }


_tags = {
    "b": BlobArgument,
    "f": FloatArgument,
    "i": IntArgument,
    "s": StringArgument,
    #TODO : more types
    }

def createArgument(data, type_tag=None):
    """
    Creates an OSC argument, trying to guess its type if no type is given.

    Factory of *Attribute object.
    :param data: Any Python base type.
    :param type_tag: One-letter string. Either "i", "f", etc.
    """
    global _types
    global _tags
    kind = type(data)
    try:
        if type_tag in _tags.keys():
            return _tags[type_tag](data)
        if kind in _types.keys():
            return _types[kind](data)
        else:
            raise OscError("Data %s")
    except ValueError, e:
        raise OscError("Could not cast %s to %s. %s" % (data, type_tag, e.message))

def _readString(data):
    """
    Parses binary data to get the first string in it.
    
    Returns a tuple with string, leftover.
    The leftover should be parsed next.
    :rettype: tuple

    OSC-string A sequence of non-null ASCII characters followed by a null, 
    followed by 0-3 additional null characters to make the total number of bits a multiple of 32.
    """
    null_pos = string.find(data, "\0") # find the first null char
    s = data[0:null_pos] # get the first string out of data
    i = null_pos # find the position of the beginning of the next data
    i = i + (4 - (i % 4)) # considering that all data must have a size of a multiple of 4 chars.
    leftover = data[i:]
    return (s, leftover)

class OscProtocol(DatagramProtocol):
    """
    The OSC server protocol
    """
    def datagramReceived(self, data, (host, port)):
        #The contents of an OSC packet must be either an OSC Message or an OSC Bundle. The first byte of the packet's contents unambiguously distinguishes between these two alternatives.
        packet_type = data[0] # TODO
        print "received %r from %s:%d" % (data, host, port)
        osc_address, leftover = _readString(data)
        print("Got OSC address: %s" % (osc_address))
        #self.transport.write(data, (host, port))


class OscClientProtocol(DatagramProtocol):
     def __init__(self, onStart):
         self.onStart = onStart

     def startProtocol(self):
         self.onStart.callback(self)


class OscSender(object):
     def __init__(self):
         d = defer.Deferred()
         def listening(proto):
             self.proto = proto
         d.addCallback(listening)
         self._port = reactor.listenUDP(0, OscClientProtocol(d))

     def send(self, msg, (host, port)):
         data = msg.toBinary()
         self.proto.transport.write(data, (host, port))

     def stop(self):
         self._call.stop()
         self._port.stopListening()


# TODO: move to doc/core/examples/oscserver.py
if __name__ == "__main__":
    reactor.listenUDP(17777, OscProtocol())

    ds = OscSender()
    ds.send(Message("/foo"), ("127.0.0.1", 17777))

    reactor.run()<|MERGE_RESOLUTION|>--- conflicted
+++ resolved
@@ -25,8 +25,9 @@
     OSC Message
     """
 
-    def __init__(self, address, arguments=[]):
+    def __init__(self, address, type_tags="", arguments=[]):
         self.address = address
+        self.type_tags = type_tags
         self.arguments = arguments
 
     def toBinary(self):
@@ -42,12 +43,7 @@
     """
     OSC Bundle
     """
-<<<<<<< HEAD
     def __init__(self, messages=[],  time_tag=0):
-=======
-    #TODO: type_tag ?
-    def __init__(self, messages=[],  time_tag=None):
->>>>>>> 848ebe84
         self.messages = messages
         self.time_tag = time_tag
         if self.time_tag is None:
@@ -69,12 +65,8 @@
     """
     Base OSC argument
     """
-<<<<<<< HEAD
-    typeTag = None
-
-=======
-    typeTag = None # Must be implemented in children classes
->>>>>>> 848ebe84
+    typeTag = None  # Must be implemented in children classes
+
     def __init__(self, value):
         self.value = value
 
